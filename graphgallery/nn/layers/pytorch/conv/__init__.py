--- conflicted
+++ resolved
@@ -1,4 +1,3 @@
-<<<<<<< HEAD
 from .gcn import GCNConv
 from .gat import GATConv, SparseGATConv
 from .sgc import SGConv
@@ -8,15 +7,4 @@
 from .dagnn import PropConv
 from .tagcn import TAGConv
 from .appnp import APPNProp, PPNProp
-=======
-from .gcn import GraphConvolution
-from .gat import GraphAttention, SparseGraphAttention
-from .sgc import SGConvolution
-from .trainable_sgc import TrainableSGConvolution
-from .median import MedianConvolution
-from .trimmed_conv import TrimmedConvolution
-from .dagnn import PropConvolution
-from .tagcn import TAGConvolution
-from .appnp import APPNPropagation, PPNPropagation
-from .graphsage import MeanAggregator
->>>>>>> e3a021c1
+from .graphsage import MeanAggregator